--- conflicted
+++ resolved
@@ -3345,27 +3345,27 @@
         self.element_state::<Tag, T>(element_id, T::default())
     }
 
-<<<<<<< HEAD
     pub fn rem_pixels(&self) -> f32 {
         16.
     }
-}
-
-impl<V: View> ViewContext<'_, '_, V> {
-    pub fn emit(&mut self, payload: V::Event) {
-        self.window_context
-            .pending_effects
-            .push_back(Effect::Event {
-                entity_id: self.view_id,
-                payload: Box::new(payload),
-            });
-=======
+
     pub fn default_element_state_dynamic<T: 'static + Default>(
         &mut self,
         tag: TypeTag,
         element_id: usize,
     ) -> ElementStateHandle<T> {
         self.element_state_dynamic::<T>(tag, element_id, T::default())
+    }
+}
+
+impl<V: View> ViewContext<'_, '_, V> {
+    pub fn emit(&mut self, event: V::Event) {
+        self.window_context
+            .pending_effects
+            .push_back(Effect::Event {
+                entity_id: self.view_id,
+                payload: Box::new(event),
+            });
     }
 }
 
@@ -3404,7 +3404,6 @@
     #[cfg(debug_assertions)]
     pub(crate) fn type_name(&self) -> &'static str {
         self.tag_type_name
->>>>>>> d3c7f03f
     }
 }
 
